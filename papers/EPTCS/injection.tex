\section{Logic Variables and Injection}
\label{sec:injection}

Unification, considered in Section~\ref{sec:unification}, works for values of any types. However, it
is too generic to be used directly. As long as we use it to unify closed terms, it's ok (but rather meaningless); 
however, for terms with free variables the situation becomes more complicated. Indeed, as we've seen in the
previous section, a variable $x^\tau$ must have a runtime representation of some value of type $\tau$. As different
types may not have any values in common, if we wish to unify arbitrary types, we would need to specify the 
ground type for each logical variable explicitly, which would overthrow our implementation into a non-polymorphic 
realm with no type inference.

In this part we consider two approaches to safely handling typed terms, while preserving polymorphism and
type inference. The first is rather easy to develop and implement; unfortunately, the implementation demonstrates 
poor performance for a number of important applications. In order to fix this defficiency, we develop more 
elaborated technique, which nevertheless reuses some components from the previous one. In Section~\ref{sec:evaluation}
we present the results of performance evaluation for both approaches and compare them to that of original 
implementation.

\subsection{Tagged Logical Values}

The first natural solution is to restrict the unification to logic values only. We introduce the following polymorphic
<<<<<<< HEAD
type $[\alpha]$\footnote{In concrete syntax called ``$\alpha\;$\lstinline{logic}''}, which corresponds to a type, injected into
=======
type $[\alpha]$\footnote{In concrete syntax it is $\alpha\;\;$\lstinline{logic}}, which corresponds to a type, injected into
>>>>>>> 03906a63
logic domain:

\begin{lstlisting}
   type $[\alpha]$ = Var of int | Value of $\alpha$
\end{lstlisting}

Note, this type cannot be disclosed to a end-user, since the only possible way to create a logic variable should 
still be by using the ``\lstinline{fresh}'' construct.

Informally speaking, any value of type $[\alpha]$ is either a value of type $\alpha$, or a free
logic variable. Now, we may redefine the signature of abstraction, unification and disequality primitives in the
following manner

\begin{lstlisting}
   val call_fresh : ($[\alpha]$ -> goal) -> goal

   val (===)      : $[\alpha]$ -> $[\alpha]$ -> goal
   val (=/=)      : $[\alpha]$ -> $[\alpha]$ -> goal
\end{lstlisting}

Both unification and disequality constraint would still use the same polymorphic unification; their external, visible type,
however, is restricted to logical types only.

Apart from variables, other logical values can be obtained by injection; conversely, sometimes logical value can be projected to 
<<<<<<< HEAD
a regular one. We supply two basic functions\footnote{In concrete syntax called ``\lstinline{inj}'' and ``\lstinline{prj}''.}
=======
a regular one. We supply two basic functions\footnote{``In concrete syntax the are \lstinline{inj}'' and ``\lstinline{prj}''.}
>>>>>>> 03906a63
for these purposes

\begin{lstlisting}[mathescape=true]
   val ($\uparrow_\forall$) : $\alpha$ -> $[\alpha]$ 
   val ($\downarrow_\forall$) : $[\alpha]$ -> $\alpha$

   let ($\uparrow_\forall$) x = Value x
   let ($\downarrow_\forall$) = function Value x -> x | _ -> failwith $\mbox{``not a value''}$
\end{lstlisting}

which can be used to perform a \emph{shallow} injection/projection. As expected, the injection is total, while the projection is partial. 
Using these functions and type-specific functors, which can be derived automatically using a number of existing frameworks for 
generic programming, one can easily provide injection and projection for user-defined datatypes.

We consider user-defined list type as an example:

\begin{lstlisting}[mathescape=true]
   type ($\alpha$, $\beta$) list$_f$ = Nil | Cons of $\alpha$ * $\beta$
   
   type $\alpha$ list = ($\alpha$, $\alpha$ list) list$_f$
   type $\alpha$ list$_l$ = $[$($[\alpha]$, $\alpha$ list$_l$) list$]$

   let rec $\uparrow_{\mbox{\texttt{list}}}$ l = $\uparrow$($fmap_{\mbox{\texttt{list}}_f}$ ($\uparrow_\forall$) $\uparrow_{\mbox{\texttt{list}}}$ l) 
   let rec $\downarrow_{\mbox{\texttt{list}}}$ l = $fmap_{\mbox{\texttt{list}}_f}$ ($\downarrow_\forall$) $\downarrow_{\mbox{\texttt{list}}}$ ($\downarrow_\forall$ l)
\end{lstlisting}

Here ``\lstinline{list$_f$}'' is a custom functor for lists. We provide two specialized versions~--- ``\lstinline{list}'', 
which corresponds to regular, non-logic lists, and ``\lstinline{list}$_l$'', which corresponds to logical lists with logical elements. 
Using a single type-specific function \lstinline{$fmap_{\mbox{\texttt{list}}_f}$}, we easily build both injection of type 

\begin{lstlisting}
   $\alpha$ list -> $\alpha$ list$_l$
\end{lstlisting} 

and projection of type 

\begin{lstlisting}
   $\alpha$ list$_l$ -> $\alpha$ list
\end{lstlisting}

Generally speaking, we can always implement injection/projection for arbitrary regular type, represented as a fixpoint of a functor~\cite{ALaCarte}, 
using only $\uparrow_\forall$, $\downarrow_\forall$ and a small set of datatype-generic combinators.

We now can address the problem of variable identification during polymorphic unification. As we do not know the types, we cannot discriminate logical 
variables by their tags only and, thus, cannot simply use pattern matching. In our implementation we perform variable test 
as follows:

\begin{itemize}
\item in environment, we additionally keep some unique boxed value~--- \emph{anchor}~--- created by \lstinline{run} at the moment of initial
state generation; the anchor is inherited unchanged in all derived environments during the search session;
\item in each variable we additionally save the anchor, inherited from the environment, in which the variable was created;
\item inside a unification, in order to check, if we deal with a variable, we test the conjuction of the following properties:

  \begin{enumerate}
    \item the scrutenee is boxed; 
    \item the scrutenee's tag and layout correspond to those for variables;
    \item the scrutenee's anchor and current environment anchor addresses are equal.
  \end{enumerate}
\end{itemize}

Taking into account, that the state type is abstract at the user level, we guarantee, that only those variables, which were
created during current run session would pass the test, since the pointer to anchor is unique among all pointers to a boxed values 
and could not be disclosed elsewhere but in the variable creation primitive.

The only thing to describe now is the implementation of the refinement stage. The refinement is represented by the following 
function:

\begin{lstlisting}
   val refine : state -> $[\alpha]$ -> $[\alpha]$ 
\end{lstlisting}

This function takes a state and a logical value and recursively substitutes all logical variables in that value w.r.t. 
the substitution in the state until no occurrences of bound variables left. Since in our implementation the type of substitution is
not polymorphic, \lstinline{refine} is also implemented in an unsafe manner. However, it is easy to see, that \lstinline{refine} 
does not produce ill-typed terms. Indeed, all original types of variables are preserved in a substitution; unification does not 
change unified terms, so all terms, bound in a substitution, are well-typed. Hence, \lstinline{refine} always substitutes
some subterm in a well-typed term with another term of the same type, which preserves well-typedness.

In addition to performing substitutions, \lstinline{refine} also reifies disequality constrains. Reification 
attaches to each free variable in a refined term a list of \emph{refined} terms, describing the disequality constraints for that
free variable. Note, disequality can be established only for equally-typed terms, which justifies type-safety of reification. 
Note also, additional care has to be taken to avoid infinite looping, since refinement and reification are
mutually recursive, and refinement of a variable can be potentially invoked from itself due to a chain of disequality 
constraints.

After refinement, the content of a logical value can be inspected via the following function:

\begin{lstlisting}
   val destruct : $[\alpha]$ -> [`Var of int * $[\alpha]$ list | `Value of $\alpha$]
\end{lstlisting}

Constructor \lstinline{`Var} corresponds to a free variable with unique integer identifier and a list of terms, 
representing all disequality constraints for this variable. These terms are refined as well.

<<<<<<< HEAD
\subsection{Tagless Logical Values and Type Bookeeping}
=======
\subsection{Untagged Logical Values and Type Bookkeeping}

% Возможно везде надо две k но я не уверен. Слова с одним k я в инете не нашел
>>>>>>> 03906a63

The solution, presented in the previous subsection, suffers from the following defficiency: in order to perform unification,
we inject terms into logic domain, making them as twice as large. As a result, this implementation loses the original one in 
terms of performance in many important applications, which compromises the very idea of using OCaml as a host language.

Here we develop an advanced version, which eliminates this penalty. As a first step, let's try to eliminate the tagging with
a drastic measure:

\begin{lstlisting}
   type $[\alpha]$ = $\alpha$
\end{lstlisting}

What consequences would this have? Of course, we would not be able to create logical variables in a conventional way. However, 
we still could have a separate type for variables

\begin{lstlisting}
   type var = Var of int * anchor
\end{lstlisting}

and use \emph{the same} variable test procedure. As the type $[\alpha]$ is abstract, this modification does not change the interface. 
As we reuse the variable test, polymorphic unification can continue work \emph{almost} correctly. The problem is that
now it can introduce the occurrences of free logic variables in non-logical, tagless, data structures. These free logic variables 
do not get in the way of unification itself (since it can handle them properly, thanks to the variable test), but they can not
be disclosed to the outer world as is.

Our idea is to use this generally unsound representation for all internal actions, and perform tagging only during the refinement
stage. However, this scenario raises the following question: what whould the type of \lstinline{refine} be? It can not be simply

\begin{lstlisting}
   val refine : state -> $[\alpha]$ -> $[\alpha]$
\end{lstlisting}

anymore since $[\alpha]$ now equals $\alpha$. We \emph{want}, however, it be something like

\begin{lstlisting}
   val refine : state -> $[\alpha]$ -> $(\mbox{``tagged'' }[\alpha])$
\end{lstlisting}

If $\alpha$ is not a parametric type, we can simply test, if the value is a variable, and if yes, tag it with constructor \lstinline{Var};
otherwise we tag it with \lstinline{Value}, and we're done. This trick, however, would not work for parametric types. Consider, for example, 
the refinement of a value of type \lstinline{$[[$int$]$ list$]$}. The (hypotetical) approach being described would return a value of
type \lstinline{$(\mbox{``tagged'' }[[$int$]$ list$])$}, i.e. tagged only on the top level; we need to repeat the procedure
recursively. In other words, we need the following (meta) type for the refinement primitive:

\begin{lstlisting}
   val refine : state -> $[\alpha]$ -> $\mbox{(``tagged''} [\beta])$
\end{lstlisting}

where $\beta$ is the result of tagging $\alpha$.

These considerations can be boiled down to the following concrete implementation. 

First, we roll back to the initial definition of $[\alpha]$~--- it will play role of our ``tagged'' type.
We introduce a new, two-parametric type\footnote{In concrete syntax it is $(\alpha,\;\beta)\;$\lstinline{injected}.}

\begin{lstlisting}
   type $\{\alpha,\;\beta\}$ = $\alpha$
\end{lstlisting}

<<<<<<< HEAD
Of course, this type is kept abstract at the end-user level. Informally speaking, type $\{\alpha,\;\beta\}$ designates the
injection of tagless type $\alpha$ into tagged type $\beta$; the value itself is kept in the tagless form, but
tagged type can be used during the refinement stage as a constraint, which would allow to refine tagless
representation only to a feasible tagged one.
=======
Of course, this type is being kept abstract at the end-user level. Informally speaking, type $\{\alpha,\;\beta\}$ designates the
injection of untagged type $\alpha$ into tagged type $\beta$; the value itself is kept in the untagged form, but
tagged type can be used during the refinement stage as a constraint, which would allow to refine untagged
representation only in a feasible tagged one.
>>>>>>> 03906a63

We introduce the following primivites for the type $\{\alpha,\;\beta\}$:

\begin{lstlisting}
   val lift : $\alpha$ -> $\{\alpha,\;\alpha\}$
   val inj  : $\{\alpha,\;\beta\}$ -> $\{\alpha,\;[\beta]\}$

   let lift x = x
   let inj  x = x
\end{lstlisting}

The function \lstinline{lift} puts a value into the ``bookeeping injection'' domain for the first time, while
\lstinline{inj} plays the role of injection itself. Their composition is analogous to what was 
called ``$\uparrow_\forall$'' in the previous implementation:

\begin{lstlisting}
   val $\uparrow_\forall$ : $\alpha$ -> $\{\alpha,\;[\alpha]\}$
   let $\uparrow_\forall$ x = lift x |> inj
\end{lstlisting}

In order to deal with parametric types, we can again utilize generic programming. To handle the types with
one parameter, we introduce the following functor:

\begin{lstlisting}
   module FMap (T : sig type $\alpha$ t val fmap : ($\alpha$ -> $\beta$) -> $\alpha$ t -> $\beta$ t end) :      
     sig 
       val distrib : $\{\alpha,\;\beta\}$ T.t -> $\{\alpha$ T.t, $\beta$ T.t$\}$ 
     end =
     struct
       let distrib x = x
     end
\end{lstlisting}

Note, that we do not use function ``\lstinline{T.fmap}'' in the implementation; however, first, we need an inhabitant of
corresponding type to make sure we indeed deal with a functor, and next, we actually will use it in the 
implementation of type-specific refinement, see below).

In order to handle two-, three-, etc. parametric types we need higher-kinded polymorphism, which is
not supported in a direct form in OCaml. So, unfortunately, we need to introduce a separate
functors for the types with two-, three- etc. parameters; existing works on higher-kinded
polymorphism in OCaml~\cite{HKinded} require the similar scaffolding to be erected as a bootstrap step.

Given the functor(s) of described shape, we can use it in the following manner:

\begin{lstlisting}
   module FOption = FMap 
     (struct 
        type $\alpha$ t = $\alpha$ option 
        let fmap = $fmap_{\mbox{\texttt{option}}}$ 
      end
     )

   val some : $\{\alpha, \beta\}$ -> $\{\alpha\mbox{\texttt{ option}},\;\beta\mbox{\texttt{ option}}\}$
   val none : unit  -> $\{\alpha\mbox{\texttt{ option}},\;\beta\mbox{\texttt{ option}}\}$
   
   let some x  = FOption.distrib (Some x) |> inj
   let none () = FOption.distrib None     |> inj
\end{lstlisting}

In other words, we can in a very systematic manner define \emph{logic representatives} for all constructors
of types of interest. These representatives can be used in the relational code, providing a well-bookept
typing~--- for each logical type we would be able to reconstruct its original, tagless preimage. 

With the new implementation, the types for ``basic'' goal constructors have to be adjusted:

\begin{lstlisting}
   val (===) : $\{\alpha,\;[\beta]\}$ -> $\{\alpha,\;[\beta]\}$ -> goal
   val (=/=) : $\{\alpha,\;[\beta]\}$ -> $\{\alpha,\;[\beta]\}$ -> goal
\end{lstlisting}

As always, we require both arguments of unification and disequalify constraint to be of the same type; in addition
we require the ``injected'' part of the type to be logic.

During the refinement stage the bindings for ``integersting'' variables, reconstructed using the final
substitution, have to be properly tagged. This process as well is implemented in a datatype-generic manner:
fisrt, we have refiners for primitive types:

\begin{lstlisting}
   val refine$_{\mbox{\texttt{int}}}$ : helper -> $\{$int,$[$int$]\}$ -> $[$int$]$
   val refine$_{\mbox{\texttt{string}}}$ : helper -> $\{$string,$[$string$]\}$ -> $[$string$]$
   ...  
\end{lstlisting}

and, then, we add the refiner to the output signature in all \lstinline{FMap}-like functors:

\begin{lstlisting}
   val refine: (helper -> $\{\alpha,\;\beta\}$ -> $\beta$) -> helper -> $\{\alpha$ T.t, $[\beta$ T.t$]$ as $\gamma\}$ -> $\gamma$
\end{lstlisting}

Note, since now \lstinline{refine} is type-specific and, hence, constructed at the user-level, we refrain from passing 
it a state (otherwise it would be a user's responsibility to refine variables only in appropriate states). 
Instead, we wrap all state-specific functionality in abstract \lstinline{helper} data type, which encapsulates
all functionality, needed for \lstinline{refine} to work properly.<|MERGE_RESOLUTION|>--- conflicted
+++ resolved
@@ -19,11 +19,7 @@
 \subsection{Tagged Logical Values}
 
 The first natural solution is to restrict the unification to logic values only. We introduce the following polymorphic
-<<<<<<< HEAD
 type $[\alpha]$\footnote{In concrete syntax called ``$\alpha\;$\lstinline{logic}''}, which corresponds to a type, injected into
-=======
-type $[\alpha]$\footnote{In concrete syntax it is $\alpha\;\;$\lstinline{logic}}, which corresponds to a type, injected into
->>>>>>> 03906a63
 logic domain:
 
 \begin{lstlisting}
@@ -48,11 +44,7 @@
 however, is restricted to logical types only.
 
 Apart from variables, other logical values can be obtained by injection; conversely, sometimes logical value can be projected to 
-<<<<<<< HEAD
 a regular one. We supply two basic functions\footnote{In concrete syntax called ``\lstinline{inj}'' and ``\lstinline{prj}''.}
-=======
-a regular one. We supply two basic functions\footnote{``In concrete syntax the are \lstinline{inj}'' and ``\lstinline{prj}''.}
->>>>>>> 03906a63
 for these purposes
 
 \begin{lstlisting}[mathescape=true]
@@ -147,13 +139,7 @@
 Constructor \lstinline{`Var} corresponds to a free variable with unique integer identifier and a list of terms, 
 representing all disequality constraints for this variable. These terms are refined as well.
 
-<<<<<<< HEAD
 \subsection{Tagless Logical Values and Type Bookeeping}
-=======
-\subsection{Untagged Logical Values and Type Bookkeeping}
-
-% Возможно везде надо две k но я не уверен. Слова с одним k я в инете не нашел
->>>>>>> 03906a63
 
 The solution, presented in the previous subsection, suffers from the following defficiency: in order to perform unification,
 we inject terms into logic domain, making them as twice as large. As a result, this implementation loses the original one in 
@@ -213,17 +199,10 @@
    type $\{\alpha,\;\beta\}$ = $\alpha$
 \end{lstlisting}
 
-<<<<<<< HEAD
 Of course, this type is kept abstract at the end-user level. Informally speaking, type $\{\alpha,\;\beta\}$ designates the
 injection of tagless type $\alpha$ into tagged type $\beta$; the value itself is kept in the tagless form, but
 tagged type can be used during the refinement stage as a constraint, which would allow to refine tagless
 representation only to a feasible tagged one.
-=======
-Of course, this type is being kept abstract at the end-user level. Informally speaking, type $\{\alpha,\;\beta\}$ designates the
-injection of untagged type $\alpha$ into tagged type $\beta$; the value itself is kept in the untagged form, but
-tagged type can be used during the refinement stage as a constraint, which would allow to refine untagged
-representation only in a feasible tagged one.
->>>>>>> 03906a63
 
 We introduce the following primivites for the type $\{\alpha,\;\beta\}$:
 
