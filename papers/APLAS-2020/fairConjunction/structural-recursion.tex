--- conflicted
+++ resolved
@@ -17,15 +17,6 @@
 &     \ruleno{Answer} \\[10mm]
 \dfrac{\bigvee_{j=1}^n pred(\sigma, c_j) = \bot}
       {\inbr{\sigma;\, i;\, c_1^0 \land \ldots \land c_n^0} \xrightarrow{\circ} \inbr{\sigma;\, i;\, c_1^N \land \ldots \land c_n^N}}
-<<<<<<< HEAD
-&     \ruleno{ConjZero} \\[4mm]
-\dfrac{m_k > 0 \qquad \bigvee_{j=1}^n pred(\sigma, c_j) = \bot \qquad (\sigma, i) \vdash c_k \Rightarrow T \qquad set(T, m_k - 1) = \bar{T}}
-      {\inbr{\sigma;\, i;\, c_1^0 \land \ldots \land c_{k-1}^0 \land c_k^{m_k} \land \ldots \land c_n^{m_n}} \xrightarrow{\circ} push(c_1^0 \land \ldots \land c_i^0 \land \Box \land \ldots \land c_n^{m_n}, \bar{T})}
-&     \ruleno{ConjUnfold$\bot$} \\[4mm]
-\dfrac{\bigvee_{j=1}^{k-1} pred(\sigma, c_j)\! =\! \bot \quad pred(\sigma, c_k) \!=\! \top \quad (\sigma, i) \!\vdash\! c_k \!\Rightarrow\! T \quad set(T, \max(0, m_k \!-\! 1)) \!=\! \bar{T}}
-      {\inbr{\sigma;\, i;\, c_1^{m_1} \land \ldots \land c_{k-1}^{m_{k-1}} \land c_k^{m_k} \land C_2} \xrightarrow{\circ} push(c_1^{m_1} \land \ldots \land c_{k-1}^{m_{k-1}} \land \Box \land C_2, \bar{T})}
-&     \ruleno{ConjUnfold$\top$} \\[4mm]
-=======
       &  \ruleno{ConjZero} \\[10mm]
       \dfrac{\begin{array}{c}
           m_k > 0 \\
@@ -57,7 +48,6 @@
               \end{array}
             }
 &     \ruleno{ConjUnfoldPred} \\[10mm]
->>>>>>> b1d4789d
 \dfrac{T_1 \xrightarrow{\alpha} \emptyset}
       {T_1 \lor T_2 \xrightarrow{\alpha} T_2}
 &     \ruleno{Disj} \\[10mm]
