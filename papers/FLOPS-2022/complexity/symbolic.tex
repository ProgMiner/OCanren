\section{Complexity Analysis via Symbolic Execution Schemes}
\label{sec:symbolic}

We build schemes in the following form.

\[
\renewcommand{\arraystretch}{3}
\begin{array}{ccm{0.5cm}m{3cm}m{4cm}m{4cm}}
  \schemewithvset{\mathfrak{S}}{V} & = && \schemenode{$\unigoal{\mathcal{T}_\mathcal{A}}{\mathcal{T}_\mathcal{A}}$} & \schemenode{$\invokegoal{R^k}{\mathcal{T}_\mathcal{A}}{\mathcal{T}_\mathcal{A}}$} 
                                       & \multirow{2}{*}{\schemefork{$\schemewithvset{\mathfrak{S}}{V}$}{$\schemewithvset{\mathfrak{S}}{V}$}} \\
                                   &   && \schemesarrow{$\unigoal{\mathcal{T}_\mathcal{A}}{\mathcal{T}_\mathcal{A}}$}{$\{\mathcal{A}=\mathcal{T}_\mathcal{A}\}$}{$\schemewithvset{\mathfrak{S}}{U}$}
                                       & \schemedarrow{$\invokegoal{R^k}{\mathcal{T}_\mathcal{A}}{\mathcal{T}_\mathcal{A}}$}{$(\mathcal{T}_\mathcal{A}, \dots, \mathcal{T}_\mathcal{A}) \in \sembr{R^k}$}{$\schemewithvset{\mathfrak{S}}{U}$}
                                       & 
\end{array}
\]

For building schemes we need the two following notions.

\[
\upd{U}{\delta} = \begin{cases}
                           U & \quad\forall x \in U : FV\,(\delta\,(x)) \subset U \\
                           \upd{U \cup \displaystyle\bigcup\limits_{x \in U} FV\,(\delta\,(x))}{\delta} & \quad\mbox{otherwise}
                          \end{cases}
\]

\[ \constr{\delta}{U} = \{ x = \delta\,(x) \mid x \in U \cap \mathcal{D}om\,(\delta) \} \]

The rules for building a scheme have the following form. \[ \schemetrans{g}{\Gamma}{\sigma}{n}{V}{\schemewithvset{\mathfrak{S}}{V}} \]

Here are these rules:

\begin{figure}[t]  
\renewcommand{\arraystretch}{3}
  \[
\begin{array}{cr}
  \onepremrule
		{  \schemetrans{g_1}{g_2 : \Gamma}{\sigma}{n}{V}{\schemewithvset{\mathfrak{S}}{V}}  } 
		{  \schemetrans{\conjgoal{g_1}{g_2}}{\Gamma}{\sigma}{n}{V}{ \schemewithvset{\mathfrak{S}}{V} }  } & \ruleno{Conj$_\mathfrak S$}
		\\
 \onepremrule
		{  \schemetrans{\substitute{g}{\alpha_n}{x}}{\Gamma}{\sigma}{n + 1}{V}{\schemewithvset{\mathfrak{S}}{V}}  }
		{  \schemetrans{\freshgoal{x}{g}}{\Gamma}{\sigma}{n}{V}{ \schemewithvset{\mathfrak{S}}{V} }  } & \ruleno{Fresh$_\mathfrak S$}\\
                
  % \multicolumn{3}{c}{
  \twopremrule
		{  \schemetrans{g_1}{\Gamma}{\sigma}{n}{V}{\schemewithvset{\mathfrak{S_1}}{V}}  }
		{  \schemetrans{g_2}{\Gamma}{\sigma}{n}{V}{\schemewithvset{\mathfrak{S_2}}{V}}  }
		{  \schemetrans{\disjgoal{g_1}{g_2}}{\Gamma}{\sigma}{n}{V}{\parbox[m]{2cm}{ \schemefork{$\schemewithvset{\mathfrak{S_1}}{V}$}{$\schemewithvset{\mathfrak{S_2}}{V}$}} }  } & \ruleno{Disj$_\mathfrak S$}\\ 
		

 %\multicolumn{3}{c}{
  \schemetrans{\unigoal{t_1}{t_2}}{\epsilon}{\sigma}{n}{V}{\parbox[m]{2cm}{\schemenode{$\unigoal{t_1 \sigma}{t_2 \sigma}$}}}& \ruleno{UnifyLeaf$_\mathfrak S$}\\

 %\multicolumn{3}{c}{
 \schemetrans{\invokegoal{R^k}{t_1}{t_k}}{\epsilon}{\sigma}{n}{V}{\parbox[m]{2cm}{\schemenode{$\invokegoal{R^k}{t_1 \sigma}{t_k \sigma}$}}}& \ruleno{InvokeLeaf$_\mathfrak S$}\\ 
		
 %\multicolumn{3}{c}{
  \onepremrule
		{  \nexists mgu\,(t_1 \sigma, t_2 \sigma)  }
		{  \schemetrans{\unigoal{t_1}{t_2}}{g : \Gamma}{\sigma}{n}{V}{\parbox[m]{2cm}{\schemenode{$\unigoal{t_1 \sigma}{t_2 \sigma}$}}} }& \ruleno{UnifyFail$_\mathfrak S$}\\

 %\multicolumn{3}{c}{
  \threepremrule
		{  mgu\,(t_1 \sigma, t_2 \sigma) = \delta  }
		{  U = \upd{V}{\delta}  }
		{  \schemetrans{g}{\Gamma}{\sigma \delta}{n}{U}{\schemewithvset{\mathfrak{S}}{U}}  }
		{  \schemetrans{\unigoal{t_1}{t_2}}{g : \Gamma}{\sigma}{n}{V}{\parbox[m]{2cm}{\schemesarrow{$\unigoal{t_1 \sigma}{t_2 \sigma}$}{$\constr{\delta}{U}$}{$\schemewithvset{\mathfrak{S}}{U}$}} }   } & \ruleno{UnifySuccess$_\mathfrak S$}\\
		
 %\multicolumn{3}{c}{
  \twopremrule
		{  \mbox{\phantom{XXXXXX}} U =  V \cup \displaystyle\bigcup\limits_{i} FV\,(t_i \sigma) }
		{  \schemetrans{g}{\Gamma}{\sigma}{n}{U}{\schemewithvset{\mathfrak{S}}{U}} \mbox{\phantom{XXXXXX}} }
		{  \schemetrans{\invokegoal{R^k}{t_1}{t_k}}{g : \Gamma}{\sigma}{n}{V}{ \parbox[m]{2cm}{\schemedarrow{$\invokegoal{R^k}{t_1 \sigma}{t_k \sigma}$}{$ (t_1 \sigma, \dots, t_k \sigma) \in \sembr{R^k} $}{$\schemewithvset{\mathfrak{S}}{U}$}} }   } & \ruleno{Invoke$_\mathfrak S$}
 \end{array}
\]
\caption{Scheme Formation Rules}
\label{fig:scheme_formation}
\end{figure}

              
It is important to note that both our time measures are 'stable' w.r.t. renaming of logical variables and change of counter of fresh logical variables (as long as it stays adequate).

<<<<<<< HEAD
\begin{replemma}{lem:measures_changing_env}
Suppose \[ FV(g) \cup \Dom(\sigma) \cup \VRan(\sigma) \subset \{ \alpha_i \mid i > n \} \]
and \[ FV(g') \cup \Dom(\sigma') \cup \VRan(\sigma') \subset \{ \alpha_i \mid i > n' \} \]
and there is a bijection $\pi \colon FV(g \sigma) \to FV(g' \sigma')$, s.t. $g \sigma \pi = g' \sigma'$.

Then \[ d(\taskst{g}{\mkenv{\sigma}{n}}) = d(\taskst{g'}{\mkenv{\sigma'}{n'}}) \] and \[ t(\taskst{g}{\mkenv{\sigma}{n}}) = t(\taskst{g}{\mkenv{\sigma}{n}}) \] 
\end{replemma}
=======
\begin{lemma}

  Suppose

  \[ FV\,(g) \cup \Dom\,(\sigma) \cup \VRan\,(\sigma) \subseteq \{ \alpha_1\dots\alpha_n \} \]
  
  and

  \[ FV\,(g^\prime) \cup \Dom\,(\sigma^\prime) \cup \VRan\,(\sigma^\prime) \subseteq \{ \alpha_1\dots \alpha_{n^\prime} \} \]

  and there is a bijective substitution

  \[\pi \colon FV\,(g \sigma) \to FV\,(g^\prime \sigma^\prime)\]

  such that

  \[g \sigma \pi = g' \sigma^\prime\]

Then \[ d\,(\taskst{g}{\mkenv{\sigma}{n}}) = d\,(\taskst{g^\prime}{\mkenv{\sigma^\prime}{n^\prime}}) \] and \[ t\,(\taskst{g}{\mkenv{\sigma}{n}}) = t\,(\taskst{g}{\mkenv{\sigma}{n}}) \] 

\end{lemma}
>>>>>>> 8050a175

So the following definition will be useful to construct a leaf-state representative for an arbitrary goal.

\begin{definition} Let $g$ be a goal. An initial state for $g$ is

  \[
   init\,(g)=\taskst{g}{(\varepsilon, \ninit\,(g))}
  \]

  where
  
  \[ n_{init}\,(g) = \min\, \{ n \mid FV\,(g) \subseteq \{ \alpha_1\dots\alpha_n \} \} \]
\end{definition}
		
The extracted approximations will use the following definition.

\begin{definition}
  Suppose

  \[V \subset U \subset \mathcal{A}\]

  and

  \[\rho \colon V \to \mathcal{T}_{\emptyset}\]

  and

  \[\rho^\prime \colon U \to \mathcal{T}_{\emptyset}\]

  We say that $\rho^\prime$ extends $\rho$ (denotation: $ \rho^\prime \succ \rho$) if
  
\[ \forall x \in V \,:\, \rho^\prime\,(x) = \rho\,(x) \]
\end{definition}

Here are the traversals of scheme that will be used for approximations. For a scheme $\schemewithvset{\mathfrak{S}}{V}$ it is a function from representative function $\rho \colon V \to \grterms$ to natural numbers (for $\mathcal{D}$ and $\mathcal{T}$) or to sets of leaf-states (for $\mathcal{L}$).

\begin{figure}[t]
\[
\begin{array}{rclcl}
 \mathcal{\nicefrac{D}{T}}\,(&\parbox[m]{1.3cm}{\schemenode{$\unigoal{t_2}{t_2}$}}&)(\rho) &=& 1  \\

 \mathcal{\nicefrac{D}{T}}\,(&\parbox[m]{2.5cm}{\schemenode{$\invokegoal{R^k}{t_1}{t_k}$}}&)(\rho) &=& \nicefrac{d}{t}\,(\taskst{\invokegoal{R^k}{t_1 \rho}{t_k \rho}}{e_{init}}) \\

 \mathcal{\nicefrac{D}{T}}\,(&\parbox[m]{2cm}{\schemesarrow{$\unigoal{t_1}{t_2}$}{$Cs$}{$\schemewithvset{\mathfrak{S}}{U}$}} &)(\rho) &=& 1 +
      \sum\limits_{\substack{ \rho' \colon V \to \grterms \\
                                      \rho' \succ \rho \\
                                      \forall (y, t) \in Cs\,:\, \rho'\,(y) = t\, \rho'  }}
           \mathcal{\nicefrac{D}{T}}\,(\schemewithvset{\mathfrak{S}}{U})(\rho')  \\

 \mathcal{\nicefrac{D}{T}}\,(& \parbox[m]{4cm}{\schemedarrow{$\invokegoal{R^k}{t_1}{t_k}$}{ $(t_1, \dots, t_k) \in \sembr{R^k}  $}{$\schemewithvset{\mathfrak{S}}{U}$}} &)(\rho) &=&
      \nicefrac{d}{t}\,(\taskst{\invokegoal{R^k}{t_1 \rho}{t_k \rho}}{e_{init}}) +
      \sum\limits_{\substack{ \rho' \colon V \to \grterms \\
                                      \rho' \succ \rho \\
                                      (t_1 \rho', \dots, t_k \rho') \in \sembr{R^k}  }}
           \mathcal{\nicefrac{D}{T}}\,(\schemewithvset{\mathfrak{S}}{U})(\rho')  \\

 \mathcal{\nicefrac{D}{T}}\,(&\parbox[m]{2.5cm}{\schemefork{$\schemewithvset{\mathfrak{S}_1}{V}$}{$\schemewithvset{\mathfrak{S}_2}{V}$}}&)(\rho) &=&
 \mathcal{\nicefrac{D}{T}}\,(\schemewithvset{\mathfrak{S}_1}{V})(\rho) + \mathcal{\nicefrac{D}{T}}\,(\schemewithvset{\mathfrak{S}_2}{V})(\rho)
\end{array}
\]
\caption{Complexity Measures Extraction: $\mathcal D$ and $\mathcal T$}
\label{fig:scheduling_extraction_d_t}
\end{figure}


\begin{figure}[t]
\[
\begin{array}{rclcl}
 \mathcal{L}\,(&\parbox[m]{1.3cm}{\schemenode{$\unigoal{t_2}{t_2}$}}&)(\rho) &=& \{\taskst{\unigoal{t_2}{t_2}}{e_{init}}\} \\

 \mathcal{L}\,(&\parbox[m]{2.5cm}{\schemenode{$\invokegoal{R^k}{t_1}{t_k}$}}&)(\rho) &=& \{\taskst{\invokegoal{R^k}{t_1 \rho}{t_k \rho}}{e_{init}}\} \\

 \mathcal{L}\,(&\parbox[m]{2cm}{\schemesarrow{$\unigoal{t_1}{t_2}$}{$Cs$}{$\schemewithvset{\mathfrak{S}}{U}$}} &)(\rho) &=&  \{\taskst{\unigoal{t_2}{t_2}}{e_{init}}\} \cup
      \bigcup\limits_{\substack{ \rho' \colon V \to \grterms \\
                                      \rho' \succ \rho \\
                                      \forall (y, t) \in Cs\,:\, \rho'\,(y) = t\, \rho'  }}
           \mathcal{L}\,(\schemewithvset{\mathfrak{S}}{U})(\rho')  \\

 \mathcal{L}\,(& \parbox[m]{4cm}{\schemedarrow{$\invokegoal{R^k}{t_1}{t_k}$}{ $(t_1, \dots, t_k) \in \sembr{R^k}  $}{$\schemewithvset{\mathfrak{S}}{U}$}} &)(\rho) &=&
      \{\taskst{\invokegoal{R^k}{t_1 \rho}{t_k \rho}}{e_{init}}\} \cup
      \bigcup\limits_{\substack{ \rho' \colon V \to \grterms \\
                                      \rho' \succ \rho \\
                                      (t_1 \rho', \dots, t_k \rho') \in \sembr{R^k}  }}
           \mathcal{L}\,(\schemewithvset{\mathfrak{S}}{U})(\rho')  \\

 \mathcal{L}\,(&\parbox[m]{2.5cm}{\schemefork{$\schemewithvset{\mathfrak{S}_1}{V}$}{$\schemewithvset{\mathfrak{S}_2}{V}$}}&)(\rho) &=&
 \mathcal{L}\,(\schemewithvset{\mathfrak{S}_1}{V})(\rho) \cup \mathcal{L}\,(\schemewithvset{\mathfrak{S}_2}{V})(\rho)
\end{array}
\]
\caption{Complexity Measures Extraction: $\mathcal L$}
\label{fig:scheduling_extraction_l}
\end{figure}

We prove the theorem only for goals in DNF.

\[
\begin{array}{lcl}
B_{nf} & = &  \unigoal{\mathcal{T}_\mathcal{X}}{\mathcal{T}_\mathcal{X}} \; \mid \;
                     \invokegoal{R^k}{\mathcal{T}_\mathcal{X}}{\mathcal{T}_\mathcal{X}} \\
C_{nf} & = & B_{nf} \; \mid \; \conjgoal{C_{nf}}{B_{nf}} \\
F_{nf} & = & C_{nf} \; \mid \; \freshgoal{X}{F_{nf} } \\
D_{nf} & = & F_{nf} \; \mid \; \disjgoal{D_{nf}}{F_{nf}}
\end{array}
\]

We also have a requirement that all recursive calls performed during unification are \emph{grounding} and \emph{non-repetitive}.

\begin{definition}
  We call relational invocation
  
  \[\taskst{\invokegoal{R^k}{t_1}{t_k}}{e}\]

  \emph{grounding} and \emph{non-repetitive} if 

  \[ \forall (\sigma^{a}, n^{a}) \in \tra{\taskst{\invokegoal{R^k}{t_1}{t_k}}{e}} \,:\, FV(t_i \sigma^{a}) = \emptyset \]

  and
  
  \[ \forall (\sigma_1^{a},\, n_1^{a}),\, (\sigma_2^{a},\, n_2^{a}) \in \tra{\taskst{\invokegoal{R^k}{t_1}{t_k}}{e}} \,:\, (t_1 \sigma_1^{a}, \dots, t_k \sigma_1^{a}) \ne (t_1 \sigma_2^{a},\, \dots, t_k \sigma_2^{a}) \]
\end{definition}

The following main theorem provides the principal recursive approximations, extracted from the scheme for a given goal.
 
<<<<<<< HEAD
\begin{reptheorem}{extracted_approximations}
For $g$ in $D_{nf}$ 

If \[  \schemetrans{g}{\epsilon}{\varepsilon}{n_{init}(g)}{V}{\schemewithvset{\mathfrak{S}}{V}}  \]
  then \[ d(\taskst{g\rho}{\einit}) = \mathcal{D}(\schemewithvset{\mathfrak{S}}{V})(\rho) + \Theta(1) \]
  and
  \[ t(\taskst{g\rho}{\einit}) = \mathcal{T}(\schemewithvset{\mathfrak{S}}{V})(\rho) + \Theta(\mathcal{D}(\schemewithvset{\mathfrak{S}}{V})(\rho)
  - \maxd\limits_{\taskst{g_i}{e_i} \in \mathcal{L}(\schemewithvset{\mathfrak{S}}{V})(\rho)} d(\taskst{g_i}{e_i}) \]
  as functions on $\rho \colon V \to T_{\emptyset}$.
\end{reptheorem}

It is based on the to following facts as well as lemma~\ref{lem:sum_estimation} and soundness and completeness of operational semantics w.r.t. the denotational one.

\begin{replemma}{lem:symbolic_unification_soundness}
For two terms $t_1, \,t_2$, $V \subset \mathcal{A}$ and $\rho \colon V \to \grterms$,

if \[ mgu(t_1, t_2) = \delta \] and \[ U = Upd(V, \delta) \]

then $t_1 \rho$ and $t_2 \rho$ are unifiable iff there is some $\rho' \colon U \to \grterms$ such that $\rho' \succ \rho$ and $\forall (y, \, t) \in Cons(\delta, U), \rho'(y) = t \rho'$.

In such case the $\rho'$ is unique and $\rho \circ mgu(t_1 \rho, t_2 \rho) = \delta \rho' $ up to alpha-equivalence (e.g. there exists a permutation $\pi$ on $FV(t_1) \cup FV(t_2)$, s.t. $ \rho \circ mgu(t_1 \rho, t_2 \rho) = \delta \rho' \pi$).
\end{replemma}
 
 
 
 
 
 
 
 
 
 
 
 
 
=======
\begin{theorem}
Let $g \in D_{nf}$ and all sub-calls encountered during its evaluation are grounding and non-repetitive, and let

\[  \schemetrans{g}{\epsilon}{\varepsilon}{n_{init}(g)}{V}{\schemewithvset{\mathfrak{S}}{V}}  \]

Then
\[
\begin{array}{rcl}
    d\,(init\,(g\,\rho)) &=& \mathcal{D}\,(\schemewithvset{\mathfrak{S}}{V})(\rho) + \Theta\,(1) \\
   t\,(init\,(g\,\rho)) &=& \mathcal{T}\,(\schemewithvset{\mathfrak{S}}{V})(\rho) + \Theta\,(\mathcal{D}\,(\schemewithvset{\mathfrak{S}}{V})(\rho)
   - \maxd\limits_{\taskst{g_i}{e_i} \in \mathcal{L}(\schemewithvset{\mathfrak{S}}{V})(\rho)} d\,(\taskst{g_i}{e_i})
\end{array}
   \]
  being considered as functions on

  \[\rho \colon V \to T_{\emptyset}\]
\end{theorem}

It is based on the to following facts as well as lemma~\ref{lem:sum_estimation} and soundness and completeness of operational semantics w.r.t. the denotational one.

\begin{lemma}

  Let $t_1$, $t_2$ be terms,  $V \subset \mathcal{A}$ and $\rho \colon V \to \grterms$. If

  \[ mgu\,(t_1, t_2) = \delta \]

  and

  \[ U = \upd{V}{\delta} \]

  then $t_1 \rho$ and $t_2 \rho$ are unifiable iff there is some $\rho' \colon U \to \grterms$ such that $\rho' \succ \rho$ and $\forall (y, \, t) \in \constr{\delta}{U}\,:\, \rho'\,(y) = t \rho'$.
In such case $ \rho \circ mgu\,(t_1 \rho, t_2 \rho) = \delta\circ\rho' $ up to alpha-equivalence (e.g. there exists a permutation $\pi$ on $FV(t_1) \cup FV(t_2)$, s.t. $ \rho \circ mgu\,(t_1 \rho, t_2 \rho) = \delta \circ\rho'\circ \pi$).
\end{lemma}

>>>>>>> 8050a175
\subsection{Example}

To make it more clear we will demonatrate our approach on a specific example~--- analyzing a list reversing relation. The definition is given in \figureword~\ref{fig:reverso_definition}. It is a straightforward declarative definition that reverses the tail of the list and then make use of the separate \lstinline|append$^o$| relation to place the head of the list at the end.\footnote{As usual there is a more efficient tail-recursive version of the reverse relation. But we will go with the naive version here as it is more illustrative and the analysis will help us to understand just how inefficient the naive version is.}

\begin{figure}[t]
\begin{tabular}{p{6cm}p{6cm}}
\begin{lstlisting}[basicstyle=\small]
   revers$^o$ = fun a r ->
     ((a === Nil) /\ (r === Nil)) \/
     (fresh (h t tr)
        (a === Cons(h, t)) /\
        (revers$^o$ t tr) /\
        (append$^o$ tr Cons(h, Nil) r)
     )
\end{lstlisting} &
\begin{lstlisting}[basicstyle=\small]
   append$^o$ = fun a b ab ->
     ((a === Nil) /\ (ab === b)) \/
     (fresh (h t tb)
        (a === Cons(h, t)) /\
        (ab === Cons(h, tb)) /\
        (append$^o$ t b tb)
     )
\end{lstlisting}
\end{tabular}

\caption{Relational List Reverse Defintion}
\label{fig:reverso_definition}
\end{figure}

We will study the situation when we provide some ground term as a first argument and a free logical variable as a second argument. So our task is to estimate time measures for the base state \[ q^{rev}(\overline{a}) = \taskst{\texttt{revers$^o$} \, \overline{a} \, \alpha_1^? }{1} \] depending on ground term we substitute $\overline{a}$ with. Also, we are usually intrested in situation when arguments are taken from some specific domain. In our case the domain is the set of all ground terms that are lists constructed with constructors $Nil$ and $Cons$.

\[ \mathcal{L} = Nil \; \mid \; Cons(D, \mathcal{L}) \]

We start our analysis by deriving a symbolic scheme for this call. It is shown in \figureword~\ref{fig:reverso_scheme}.

\begin{figure}[t]
\begin{center}
\xymatrix{
     & \texttt{revers$^o$ $\overline{a}$ $r^?$} & \\
     & \cdot \ar[dl] \ar[dr] & \\
     \overline{a} \equiv \texttt{Nil} \ar[d]^{ \overline{a} = \texttt{Nil} } & & \overline{a} \equiv \texttt{Cons($h^?$, $t^?$)} \ar[d]^{\overline{a} = \texttt{Cons($\overline{h}$, $\overline{t}$)}, \, h^? \gets \overline{h}, \, t^? \gets \overline{t} } \\
     r^? \equiv \texttt{Nil} & & \texttt{revers$^o$ $\overline{t}$ $tr^?$} \ar[d]^{ (\overline{t}, \overline{tr}) \in \llbracket \texttt{revers$^o$} \rrbracket, \, tr^? \gets \overline{tr} } \\
     & & \texttt{append$^o$ $\overline{tr}$ Cons($\overline{h}$, Nil) $r^?$} \\
}
\end{center}

\caption{Symbolic execution scheme for the $q^{rev}$ call}
\label{fig:reverso_scheme}
\end{figure}


We can see that the scheme contain two relational calls: a version of the same relational call $q^{rev}$ and another relational call \[ q^{app}(\overline{l_1}, \overline{l_2}) = \taskst{\texttt{append$^o$} \, \overline{l_1} \, \overline{l_2} \, \alpha_1^? }{1} \]

The traversing extracts the following recursive approximations for both measures from the scheme.

\[
\begin{array}{lcl}
d(q^{rev}(\overline{a})) & = & \sum\limits_{\overline{h}, \overline{t}: \overline{a} = \texttt{Cons($\overline{h}$, $\overline{t}$)}} ( d(q^{rev}(\overline{t})) + \sum\limits_{\overline{tr}: (\overline{t}, \overline{tr}) \in \llbracket \texttt{revers$^o$} \rrbracket} d(q^{app}(\overline{tr},\texttt{Cons($\overline{h}$, Nil)}))) + \\
& & \Theta(((1 + \sum\limits_{\overline{a} = \texttt{Nil}} 1) + (1 + \sum\limits_{\overline{h}, \overline{t}: \overline{a} = \texttt{Cons($\overline{h}$, $\overline{t}$)}} (1 + \sum\limits_{\overline{tr}: (\overline{t}, \overline{tr}) \in \llbracket \texttt{revers$^o$} \rrbracket} 1))) \\
\\
t(q^{rev}(\overline{a})) & = & \sum\limits_{\overline{h}, \overline{t}: \overline{a} = \texttt{Cons($\overline{h}$, $\overline{t}$)}} ( t(q^{rev}(\overline{t})) + \sum\limits_{\overline{tr}: (\overline{t}, \overline{tr}) \in \llbracket \texttt{revers$^o$} \rrbracket} t(q^{app}(\overline{tr},\texttt{Cons($\overline{h}$, Nil)}))) + \\
& & \Theta( \sum\limits_{\overline{h}, \overline{t}: \overline{a} = \texttt{Cons($\overline{h}$, $\overline{t}$)}} ( d(q^{rev}(\overline{t})) + \sum\limits_{\overline{tr}: (\overline{t}, \overline{tr}) \in \llbracket \texttt{revers$^o$} \rrbracket} d(q^{app}(\overline{tr},\texttt{Cons($\overline{h}$, Nil)}))) \\
& & - \max\limits_{\scriptsize \begin{array}{c} g \textit{ is a leaf} \\ E \textit{ is envs for } g \end{array}} d(\taskst{g}{\alpha(g, E)}) + 1) \\
\end{array}
\]

To make use of our approximations we need to analyze this call separately. \figureword~\ref{fig:appendo_scheme} shows the symbolic scheme for this call. We extract the following approximations from it.

\[
\begin{array}{lcl}
d(q^{app}(\overline{a}, \overline{b})) & = & \sum\limits_{\overline{h}, \overline{t}: \overline{a} = \texttt{Cons($\overline{h}$, $\overline{t}$)}} d(q^{app}(\overline{t}, \overline{b})) +  \\
& & \Theta(((1 + \sum\limits_{\overline{a} = \texttt{Nil}} 1) + (1 + \sum\limits_{\overline{h}, \overline{t}: \overline{a} = \texttt{Cons($\overline{h}$, $\overline{t}$)}} 1)) \\
\\
t(q^{app}(\overline{a}, \overline{b})) & = & \sum\limits_{\overline{h}, \overline{t}: \overline{a} = \texttt{Cons($\overline{h}$, $\overline{t}$)}} t(q^{app}(\overline{t}, \overline{b})) + \\
& & \Theta( \sum\limits_{\overline{h}, \overline{t}: \overline{a} = \texttt{Cons($\overline{h}$, $\overline{t}$)}} d(q^{app}(\overline{t}, \overline{b})) \\
& & - \max\limits_{\scriptsize \begin{array}{c} g \textit{ is a leaf} \\ E \textit{ is envs for } g \end{array}} d(\taskst{g}{\alpha(g, E)}) + 1) \\
\end{array}
\]

\begin{figure}[t]
\begin{center}
\xymatrix{
     & \texttt{append$^o$ $\overline{a}$ $\overline{b}$ $ab^?$} & \\
     & \cdot \ar[dl] \ar[dr] & \\
     \overline{a} \equiv \texttt{Nil} \ar[d]^{ \overline{a} = \texttt{Nil} } & & \overline{a} \equiv \texttt{Cons($h^?$, $t^?$)} \ar[d]^{\overline{a} = \texttt{Cons($\overline{h}$, $\overline{t}$)}, \, h^? \gets \overline{h}, \, t^? \gets \overline{t} } \\
     r^? \equiv \overline{b} & & ab^? \equiv \texttt{Cons($\overline{h}$, $tb^?$)} \ar[d]^{ ab^? \gets \texttt{Cons($\overline{h}$, $tb^?$)} } \\
     & & \texttt{append$^o$ $\overline{t}$ $\overline{b}$ $tb^?$} \\
}
\end{center}

\caption{Symbolic execution scheme for the $q^{app}$ call}
\label{fig:appendo_scheme}
\end{figure}

Now we move into the metatheory to solve this systems of recursive approximations and deduce the complexity. As usual, when we add the informations from the metatheory the approximations became quite simple.

For $q^{app}$ we consider two cases: when the first list is empty or not. Also, since there is only one non-trivial leaf in the scheme with only one enviroment, so we know that the senior addend is reached at the recursive call. After we exclude the recursive call from costs part, we get the following linear approximations. 

\[
\begin{array}{lcl}
d(q^{app}(\texttt{Nil}, \overline{b})) & = & \Theta(1) \\
d(q^{app}(\texttt{Cons($\overline{h}$, $\overline{t}$)}, \overline{b})) & = & d(q^{app}(\overline{t}, \overline{b})) + \Theta(1) \\
\\
t(q^{app}(\texttt{Nil}, \overline{b})) & = & \Theta(1) \\
t(q^{app}(\texttt{Cons($\overline{h}$, $\overline{t}$)}, \overline{b})) & = & t(q^{app}(\overline{t}, \overline{b})) + \Theta(1) \\
\end{array}
 \]
 
In this case the interleaving does not add a significant penalty, because we have recursive call in the end and its cost is eliminated as the senior leaf. From these approximation it is clear that the complexity of both measures is linear on the length of the first argument.

\[
\begin{array}{lcl}
d(q^{app}(\overline{a}, \overline{b})) & = & \Theta(len(\overline{a})) \\
t(q^{app}(\overline{a}, \overline{b})) & = & \Theta(len(\overline{a})) \\
\end{array}
 \]
 
For initial relational call $q^{rev}$ we do the same and incorporate just calculated complexities of $q^{app}$. The senior addend is obvious again, it is value for $q^{app}$ call, but this time we also have an additional value for recursive call $q^{rev}$ in the costs part.

\[
\begin{array}{lcl}
d(q^{rev}(\texttt{Nil})) & = & \Theta(1) \\
d(q^{rev}(\texttt{Cons($\overline{h}$, $\overline{t}$)})) & = & d(q^{rev}(\overline{t})) + d(q^{app}(rev(\overline{t}), \texttt{Cons($\overline{h}$, Nil)})) + \Theta(1) \\
\\
t(q^{rev}(\texttt{Nil})) & = & \Theta(1) \\
t(q^{rev}(\texttt{Cons($\overline{h}$, $\overline{t}$)})) & = & t(q^{rev}(\overline{t})) + t(q^{app}(rev(\overline{t}), \texttt{Cons($\overline{h}$, Nil)})) + \Theta(d(q^{rev}(\overline{t}))) \\
\end{array}
 \]
 
We can now substitute the calculated measures for $q^{app}$ call. Since will know them only up to a multiplicative constant, they move under $\Theta$.

\[
\begin{array}{lcl}
d(q^{rev}(\texttt{Nil})) & = & \Theta(1) \\
d(q^{rev}(\texttt{Cons($\overline{h}$, $\overline{t}$)})) & = & d(q^{rev}(\overline{t})) + \Theta(len(\overline{t})) \\
\\
t(q^{rev}(\texttt{Nil})) & = & \Theta(1) \\
t(q^{rev}(\texttt{Cons($\overline{h}$, $\overline{t}$)})) & = & t(q^{rev}(\overline{t})) + \Theta(len(\overline{t}) + d(q^{rev}(\overline{t}))) \\
\end{array}
 \]
 
These approximation are linear and easily solvable, but in this case the additional cost of interleaving search is not negligible and the resulting complexity is not linear on the length of the argument.\footnote{Unlike the complexity for the tail-recursive version of reverse relation which is linear.}
 
 \[
\begin{array}{lcl}
d(q^{rev}(\overline{a})) & = & \Theta(len^2(a)) \\
t(q^{rev}(\overline{a})) & = & \Theta(len^3(a)) \\
\end{array}
 \]
<|MERGE_RESOLUTION|>--- conflicted
+++ resolved
@@ -80,16 +80,7 @@
               
 It is important to note that both our time measures are 'stable' w.r.t. renaming of logical variables and change of counter of fresh logical variables (as long as it stays adequate).
 
-<<<<<<< HEAD
 \begin{replemma}{lem:measures_changing_env}
-Suppose \[ FV(g) \cup \Dom(\sigma) \cup \VRan(\sigma) \subset \{ \alpha_i \mid i > n \} \]
-and \[ FV(g') \cup \Dom(\sigma') \cup \VRan(\sigma') \subset \{ \alpha_i \mid i > n' \} \]
-and there is a bijection $\pi \colon FV(g \sigma) \to FV(g' \sigma')$, s.t. $g \sigma \pi = g' \sigma'$.
-
-Then \[ d(\taskst{g}{\mkenv{\sigma}{n}}) = d(\taskst{g'}{\mkenv{\sigma'}{n'}}) \] and \[ t(\taskst{g}{\mkenv{\sigma}{n}}) = t(\taskst{g}{\mkenv{\sigma}{n}}) \] 
-\end{replemma}
-=======
-\begin{lemma}
 
   Suppose
 
@@ -105,12 +96,11 @@
 
   such that
 
-  \[g \sigma \pi = g' \sigma^\prime\]
-
-Then \[ d\,(\taskst{g}{\mkenv{\sigma}{n}}) = d\,(\taskst{g^\prime}{\mkenv{\sigma^\prime}{n^\prime}}) \] and \[ t\,(\taskst{g}{\mkenv{\sigma}{n}}) = t\,(\taskst{g}{\mkenv{\sigma}{n}}) \] 
-
-\end{lemma}
->>>>>>> 8050a175
+  \[ g \sigma \pi = g^\prime \sigma^\prime \]
+
+  Then \[ d\,(\taskst{g}{\mkenv{\sigma}{n}}) = d\,(\taskst{g^\prime}{\mkenv{\sigma^\prime}{n^\prime}}) \] and \[ t\,(\taskst{g}{\mkenv{\sigma}{n}}) = t\,(\taskst{g}{\mkenv{\sigma}{n}}) \] 
+
+\end{replemma}
 
 So the following definition will be useful to construct a leaf-state representative for an arbitrary goal.
 
@@ -233,45 +223,8 @@
 \end{definition}
 
 The following main theorem provides the principal recursive approximations, extracted from the scheme for a given goal.
- 
-<<<<<<< HEAD
+
 \begin{reptheorem}{extracted_approximations}
-For $g$ in $D_{nf}$ 
-
-If \[  \schemetrans{g}{\epsilon}{\varepsilon}{n_{init}(g)}{V}{\schemewithvset{\mathfrak{S}}{V}}  \]
-  then \[ d(\taskst{g\rho}{\einit}) = \mathcal{D}(\schemewithvset{\mathfrak{S}}{V})(\rho) + \Theta(1) \]
-  and
-  \[ t(\taskst{g\rho}{\einit}) = \mathcal{T}(\schemewithvset{\mathfrak{S}}{V})(\rho) + \Theta(\mathcal{D}(\schemewithvset{\mathfrak{S}}{V})(\rho)
-  - \maxd\limits_{\taskst{g_i}{e_i} \in \mathcal{L}(\schemewithvset{\mathfrak{S}}{V})(\rho)} d(\taskst{g_i}{e_i}) \]
-  as functions on $\rho \colon V \to T_{\emptyset}$.
-\end{reptheorem}
-
-It is based on the to following facts as well as lemma~\ref{lem:sum_estimation} and soundness and completeness of operational semantics w.r.t. the denotational one.
-
-\begin{replemma}{lem:symbolic_unification_soundness}
-For two terms $t_1, \,t_2$, $V \subset \mathcal{A}$ and $\rho \colon V \to \grterms$,
-
-if \[ mgu(t_1, t_2) = \delta \] and \[ U = Upd(V, \delta) \]
-
-then $t_1 \rho$ and $t_2 \rho$ are unifiable iff there is some $\rho' \colon U \to \grterms$ such that $\rho' \succ \rho$ and $\forall (y, \, t) \in Cons(\delta, U), \rho'(y) = t \rho'$.
-
-In such case the $\rho'$ is unique and $\rho \circ mgu(t_1 \rho, t_2 \rho) = \delta \rho' $ up to alpha-equivalence (e.g. there exists a permutation $\pi$ on $FV(t_1) \cup FV(t_2)$, s.t. $ \rho \circ mgu(t_1 \rho, t_2 \rho) = \delta \rho' \pi$).
-\end{replemma}
- 
- 
- 
- 
- 
- 
- 
- 
- 
- 
- 
- 
- 
-=======
-\begin{theorem}
 Let $g \in D_{nf}$ and all sub-calls encountered during its evaluation are grounding and non-repetitive, and let
 
 \[  \schemetrans{g}{\epsilon}{\varepsilon}{n_{init}(g)}{V}{\schemewithvset{\mathfrak{S}}{V}}  \]
@@ -281,17 +234,17 @@
 \begin{array}{rcl}
     d\,(init\,(g\,\rho)) &=& \mathcal{D}\,(\schemewithvset{\mathfrak{S}}{V})(\rho) + \Theta\,(1) \\
    t\,(init\,(g\,\rho)) &=& \mathcal{T}\,(\schemewithvset{\mathfrak{S}}{V})(\rho) + \Theta\,(\mathcal{D}\,(\schemewithvset{\mathfrak{S}}{V})(\rho)
-   - \maxd\limits_{\taskst{g_i}{e_i} \in \mathcal{L}(\schemewithvset{\mathfrak{S}}{V})(\rho)} d\,(\taskst{g_i}{e_i})
+   - \maxd\limits_{\taskst{g_i}{e_i} \in \mathcal{L}(\schemewithvset{\mathfrak{S}}{V})(\rho)} d\,(\taskst{g_i}{e_i}) + 1)
 \end{array}
    \]
   being considered as functions on
 
   \[\rho \colon V \to T_{\emptyset}\]
-\end{theorem}
-
-It is based on the to following facts as well as lemma~\ref{lem:sum_estimation} and soundness and completeness of operational semantics w.r.t. the denotational one.
-
-\begin{lemma}
+\end{reptheorem}
+
+It is based on the following fact as well as \lemmaword~\ref{lem:sum_estimation}, generalization of the \lemmaword~\ref{lem:times_measure_equations} and soundness and completeness of operational semantics w.r.t. the denotational one.
+
+\begin{replemma}{lem:symbolic_unification_soundness}
 
   Let $t_1$, $t_2$ be terms,  $V \subset \mathcal{A}$ and $\rho \colon V \to \grterms$. If
 
@@ -302,10 +255,9 @@
   \[ U = \upd{V}{\delta} \]
 
   then $t_1 \rho$ and $t_2 \rho$ are unifiable iff there is some $\rho' \colon U \to \grterms$ such that $\rho' \succ \rho$ and $\forall (y, \, t) \in \constr{\delta}{U}\,:\, \rho'\,(y) = t \rho'$.
-In such case $ \rho \circ mgu\,(t_1 \rho, t_2 \rho) = \delta\circ\rho' $ up to alpha-equivalence (e.g. there exists a permutation $\pi$ on $FV(t_1) \cup FV(t_2)$, s.t. $ \rho \circ mgu\,(t_1 \rho, t_2 \rho) = \delta \circ\rho'\circ \pi$).
-\end{lemma}
-
->>>>>>> 8050a175
+In such case $\rho'$ is unique and $ \rho \circ mgu\,(t_1 \rho, t_2 \rho) = \delta\circ\rho' $ up to alpha-equivalence (e.g. there exists a permutation $\pi$ on $FV(t_1) \cup FV(t_2)$, s.t. $ \rho \circ mgu\,(t_1 \rho, t_2 \rho) = \delta \circ\rho'\circ \pi$).
+\end{replemma}
+
 \subsection{Example}
 
 To make it more clear we will demonatrate our approach on a specific example~--- analyzing a list reversing relation. The definition is given in \figureword~\ref{fig:reverso_definition}. It is a straightforward declarative definition that reverses the tail of the list and then make use of the separate \lstinline|append$^o$| relation to place the head of the list at the end.\footnote{As usual there is a more efficient tail-recursive version of the reverse relation. But we will go with the naive version here as it is more illustrative and the analysis will help us to understand just how inefficient the naive version is.}
@@ -336,91 +288,101 @@
 \label{fig:reverso_definition}
 \end{figure}
 
-We will study the situation when we provide some ground term as a first argument and a free logical variable as a second argument. So our task is to estimate time measures for the base state \[ q^{rev}(\overline{a}) = \taskst{\texttt{revers$^o$} \, \overline{a} \, \alpha_1^? }{1} \] depending on ground term we substitute $\overline{a}$ with. Also, we are usually intrested in situation when arguments are taken from some specific domain. In our case the domain is the set of all ground terms that are lists constructed with constructors $Nil$ and $Cons$.
+We will study the situation when we provide some ground term as a first argument and a free logical variable as a second argument. So our task is to estimate time measures for the base state \[ q^{rev}(\mathbf{a}) = init\,(\texttt{revers$^o$} \, \mathbf{a} \, r^?) \] depending on ground value $\mathbf{a}$. Also, we are usually intrested in situation when arguments are taken from some specific domain. In our case the domain is the set of all ground terms that are lists constructed with constructors $Nil$ and $Cons$.
 
 \[ \mathcal{L} = Nil \; \mid \; Cons(D, \mathcal{L}) \]
 
-We start our analysis by deriving a symbolic scheme for this call. It is shown in \figureword~\ref{fig:reverso_scheme}.
+We start our analysis by deriving a symbolic scheme for this call. To do it, we build the scheme for the goal $\texttt{revers$^o$} \, a^? \, r^?$ and take $\{ a^? \}$ as the set of ground variables $V$. The scheme is shown in \figureword~\ref{fig:reverso_scheme}.
 
 \begin{figure}[t]
 \begin{center}
-\xymatrix{
-     & \texttt{revers$^o$ $\overline{a}$ $r^?$} & \\
-     & \cdot \ar[dl] \ar[dr] & \\
-     \overline{a} \equiv \texttt{Nil} \ar[d]^{ \overline{a} = \texttt{Nil} } & & \overline{a} \equiv \texttt{Cons($h^?$, $t^?$)} \ar[d]^{\overline{a} = \texttt{Cons($\overline{h}$, $\overline{t}$)}, \, h^? \gets \overline{h}, \, t^? \gets \overline{t} } \\
-     r^? \equiv \texttt{Nil} & & \texttt{revers$^o$ $\overline{t}$ $tr^?$} \ar[d]^{ (\overline{t}, \overline{tr}) \in \llbracket \texttt{revers$^o$} \rrbracket, \, tr^? \gets \overline{tr} } \\
-     & & \texttt{append$^o$ $\overline{tr}$ Cons($\overline{h}$, Nil) $r^?$} \\
-}
+\begin{tikzpicture}[sibling distance=10em, edge from parent/.style={draw,-latex}]
+   \coordinate   
+      child { node[rectangle, draw] {$\unigoal{\overline{a}}{\texttt{Nil}}$}
+        child { node[rectangle, draw] {$\unigoal{r^?}{\texttt{Nil}}$}
+                  edge from parent node[right]{\tiny{$\overline{a} = \texttt{Nil}$}} } }
+      child { node[rectangle, draw] {$\unigoal{\overline{a}}{\texttt{Cons($h^?$, $t^?$)}}$} 
+      	child { node[rectangle, draw] {\texttt{revers$^o$ $\overline{t}$ $tr^?$} }
+      	   child { node[rectangle, draw] {\texttt{append$^o$ $\overline{tr}$ Cons($\overline{h}$, Nil) $r^?$}}
+      	     edge from parent node[right]{\tiny{$(\overline{t}, \overline{tr}) \in \llbracket \texttt{revers$^o$} \rrbracket$}} }
+      	   edge from parent node[right]{\tiny{$\overline{a} = \texttt{Cons($\overline{h}$, $\overline{t}$)}$}}  } } ;
+\end{tikzpicture}
 \end{center}
 
-\caption{Symbolic execution scheme for the $q^{rev}$ call}
+\caption{Symbolic execution scheme for the goal $\texttt{revers$^o$} \, a^? \, r^?$ with initial $V = \{ a^? \}$. Variables from the set of ground variables $V$ for each node are overlined (on edges variables are overlined in accordance with $V$ for the next node). }
 \label{fig:reverso_scheme}
 \end{figure}
 
 
-We can see that the scheme contain two relational calls: a version of the same relational call $q^{rev}$ and another relational call \[ q^{app}(\overline{l_1}, \overline{l_2}) = \taskst{\texttt{append$^o$} \, \overline{l_1} \, \overline{l_2} \, \alpha_1^? }{1} \]
-
-The traversing extracts the following recursive approximations for both measures from the scheme.
-
-\[
-\begin{array}{lcl}
-d(q^{rev}(\overline{a})) & = & \sum\limits_{\overline{h}, \overline{t}: \overline{a} = \texttt{Cons($\overline{h}$, $\overline{t}$)}} ( d(q^{rev}(\overline{t})) + \sum\limits_{\overline{tr}: (\overline{t}, \overline{tr}) \in \llbracket \texttt{revers$^o$} \rrbracket} d(q^{app}(\overline{tr},\texttt{Cons($\overline{h}$, Nil)}))) + \\
-& & \Theta(((1 + \sum\limits_{\overline{a} = \texttt{Nil}} 1) + (1 + \sum\limits_{\overline{h}, \overline{t}: \overline{a} = \texttt{Cons($\overline{h}$, $\overline{t}$)}} (1 + \sum\limits_{\overline{tr}: (\overline{t}, \overline{tr}) \in \llbracket \texttt{revers$^o$} \rrbracket} 1))) \\
+We can see that the scheme contain two relational calls: a version of the same relational call $q^{rev}$ and another relational call \[ q^{app}(\mathbf{a}, \mathbf{b}) = init\,( \texttt{append$^o$} \, \mathbf{a} \, \mathbf{b} \, r^? ) \]
+
+The traversing extracts the following recursive approximations for both measures from the scheme. Instead of passing mapping $\rho$ through the approximation, we will write it down as a dependency on ground value $\mathbf{a}$, as $\rho$ is defined by the value on the single element of $V$. We do the same for all mappings in the approximation.
+
+\[
+\begin{array}{lcll}
+d(q^{rev}(\mathbf{a})) & = & & (1 + \sum\limits_{\mathbf{a} = \texttt{Nil}} 1) + \\
+ & & & + \sum\limits_{\mathbf{h}, \mathbf{t}: \mathbf{a} = \texttt{Cons($\mathbf{h}$, $\mathbf{t}$)}} ( d(q^{rev}(\mathbf{t})) + \sum\limits_{\mathbf{tr}: (\mathbf{t}, \mathbf{tr}) \in \llbracket \texttt{revers$^o$} \rrbracket} d(q^{app}(\mathbf{tr},\texttt{Cons($\mathbf{h}$, Nil)}))) + \\
+ & & + \Theta( & 1) \\
 \\
-t(q^{rev}(\overline{a})) & = & \sum\limits_{\overline{h}, \overline{t}: \overline{a} = \texttt{Cons($\overline{h}$, $\overline{t}$)}} ( t(q^{rev}(\overline{t})) + \sum\limits_{\overline{tr}: (\overline{t}, \overline{tr}) \in \llbracket \texttt{revers$^o$} \rrbracket} t(q^{app}(\overline{tr},\texttt{Cons($\overline{h}$, Nil)}))) + \\
-& & \Theta( \sum\limits_{\overline{h}, \overline{t}: \overline{a} = \texttt{Cons($\overline{h}$, $\overline{t}$)}} ( d(q^{rev}(\overline{t})) + \sum\limits_{\overline{tr}: (\overline{t}, \overline{tr}) \in \llbracket \texttt{revers$^o$} \rrbracket} d(q^{app}(\overline{tr},\texttt{Cons($\overline{h}$, Nil)}))) \\
-& & - \max\limits_{\scriptsize \begin{array}{c} g \textit{ is a leaf} \\ E \textit{ is envs for } g \end{array}} d(\taskst{g}{\alpha(g, E)}) + 1) \\
-\end{array}
-\]
-
-To make use of our approximations we need to analyze this call separately. \figureword~\ref{fig:appendo_scheme} shows the symbolic scheme for this call. We extract the following approximations from it.
-
-\[
-\begin{array}{lcl}
-d(q^{app}(\overline{a}, \overline{b})) & = & \sum\limits_{\overline{h}, \overline{t}: \overline{a} = \texttt{Cons($\overline{h}$, $\overline{t}$)}} d(q^{app}(\overline{t}, \overline{b})) +  \\
-& & \Theta(((1 + \sum\limits_{\overline{a} = \texttt{Nil}} 1) + (1 + \sum\limits_{\overline{h}, \overline{t}: \overline{a} = \texttt{Cons($\overline{h}$, $\overline{t}$)}} 1)) \\
+t(q^{rev}(\mathbf{a})) & = & & (1 + \sum\limits_{\mathbf{a} = \texttt{Nil}} 1) + \\
+ & & & \sum\limits_{\mathbf{h}, \mathbf{t}: \mathbf{a} = \texttt{Cons($\mathbf{h}$, $\mathbf{t}$)}} ( t(q^{rev}(\mathbf{t})) + \sum\limits_{\mathbf{tr}: (\mathbf{t}, \mathbf{tr}) \in \llbracket \texttt{revers$^o$} \rrbracket} t(q^{app}(\mathbf{tr},\texttt{Cons($\mathbf{h}$, Nil)}))) + \\
+ & & + \Theta( & (1 + \sum\limits_{\mathbf{a} = \texttt{Nil}} 1) + \\
+ & & & + \sum\limits_{\mathbf{h}, \mathbf{t}: \mathbf{a} = \texttt{Cons($\mathbf{h}$, $\mathbf{t}$)}} ( d(q^{rev}(\mathbf{t})) + \sum\limits_{\mathbf{tr}: (\mathbf{t}, \mathbf{tr}) \in \llbracket \texttt{revers$^o$} \rrbracket} d(q^{app}(\mathbf{tr},\texttt{Cons($\mathbf{h}$, Nil)}))) - \\
+ & & & - \maxd\limits_{\mathbf{h}, \mathbf{t}, \mathbf{tr}: \mathbf{a} = \texttt{Cons($\mathbf{h}$, $\mathbf{t}$)} \land (\mathbf{t}, \mathbf{tr}) \in \llbracket \texttt{revers$^o$} \rrbracket} d(q^{app}(\mathbf{tr},\texttt{Cons($\mathbf{h}$, Nil)})) + 1)
+\end{array}
+\]
+
+To make use of our approximations we need to analyze $q^{app}$ call separately. \figureword~\ref{fig:appendo_scheme} shows the symbolic scheme for this call. We extract the following approximations from it.
+
+\[
+\begin{array}{lcll}
+d(q^{app}(\mathbf{a}, \mathbf{b})) & = & & (1 + \sum\limits_{\overline{a} = \texttt{Nil}} 1) + (1 + \sum\limits_{\mathbf{h}, \mathbf{t}: \mathbf{a} = \texttt{Cons($\mathbf{h}$, $\mathbf{t}$)}} (1 + d(q^{app}(\mathbf{t}, \mathbf{b})))) \\
+& & + \Theta( & 1) \\
 \\
-t(q^{app}(\overline{a}, \overline{b})) & = & \sum\limits_{\overline{h}, \overline{t}: \overline{a} = \texttt{Cons($\overline{h}$, $\overline{t}$)}} t(q^{app}(\overline{t}, \overline{b})) + \\
-& & \Theta( \sum\limits_{\overline{h}, \overline{t}: \overline{a} = \texttt{Cons($\overline{h}$, $\overline{t}$)}} d(q^{app}(\overline{t}, \overline{b})) \\
-& & - \max\limits_{\scriptsize \begin{array}{c} g \textit{ is a leaf} \\ E \textit{ is envs for } g \end{array}} d(\taskst{g}{\alpha(g, E)}) + 1) \\
+t(q^{app}(\mathbf{a}, \mathbf{b})) & = & & (1 + \sum\limits_{\overline{a} = \texttt{Nil}} 1) + (1 + \sum\limits_{\mathbf{h}, \mathbf{t}: \mathbf{a} = \texttt{Cons($\mathbf{h}$, $\mathbf{t}$)}} (1 + t(q^{app}(\mathbf{t}, \mathbf{b})))) + \\
+& & + \Theta( & (1 + \sum\limits_{\overline{a} = \texttt{Nil}} 1) + (1 + \sum\limits_{\mathbf{h}, \mathbf{t}: \mathbf{a} = \texttt{Cons($\mathbf{h}$, $\mathbf{t}$)}} (1 + d(q^{app}(\mathbf{t}, \mathbf{b})))) - \\
+& & &  - \maxd\limits_{\mathbf{h}, \mathbf{t}: \mathbf{a} = \texttt{Cons($\mathbf{h}$, $\mathbf{t}$)}} d(q^{app}(\mathbf{t}, \mathbf{b})) + 1) 
 \end{array}
 \]
 
 \begin{figure}[t]
 \begin{center}
-\xymatrix{
-     & \texttt{append$^o$ $\overline{a}$ $\overline{b}$ $ab^?$} & \\
-     & \cdot \ar[dl] \ar[dr] & \\
-     \overline{a} \equiv \texttt{Nil} \ar[d]^{ \overline{a} = \texttt{Nil} } & & \overline{a} \equiv \texttt{Cons($h^?$, $t^?$)} \ar[d]^{\overline{a} = \texttt{Cons($\overline{h}$, $\overline{t}$)}, \, h^? \gets \overline{h}, \, t^? \gets \overline{t} } \\
-     r^? \equiv \overline{b} & & ab^? \equiv \texttt{Cons($\overline{h}$, $tb^?$)} \ar[d]^{ ab^? \gets \texttt{Cons($\overline{h}$, $tb^?$)} } \\
-     & & \texttt{append$^o$ $\overline{t}$ $\overline{b}$ $tb^?$} \\
-}
+\begin{tikzpicture}[sibling distance=10em, edge from parent/.style={draw,-latex}]
+   \coordinate   
+      child { node[rectangle, draw] {$\unigoal{\overline{a}}{\texttt{Nil}}$}
+        child { node[rectangle, draw] {$\unigoal{ab^?}{\overline{b}}$}
+                  edge from parent node[right]{\tiny{$\overline{a} = \texttt{Nil}$}} } }
+      child { node[rectangle, draw] {$\unigoal{\overline{a}}{\texttt{Cons($h^?$, $t^?$)}}$} 
+      	child { node[rectangle, draw] {$\unigoal{ab^?}{\texttt{Cons($\overline{h}$, $tb^?$)}}$}
+      	   child { node[rectangle, draw] {\texttt{append$^o$ $\overline{t}$ $\overline{b}$ $tb^?$}} }
+      	   edge from parent node[right]{\tiny{$\overline{a} = \texttt{Cons($\overline{h}$, $\overline{t}$)}$}}  } } ;
+\end{tikzpicture}
 \end{center}
 
-\caption{Symbolic execution scheme for the $q^{app}$ call}
+\caption{Symbolic execution scheme for the goal $\texttt{append$^o$} \, a^? \, b^? \, ab^?$ with initial $V = \{ a^?, b^? \}$. Variables from the set of ground variables $V$ for each node are overlined (on edges variables are overlined in accordance with $V$ for the next node). }
 \label{fig:appendo_scheme}
 \end{figure}
 
 Now we move into the metatheory to solve this systems of recursive approximations and deduce the complexity. As usual, when we add the informations from the metatheory the approximations became quite simple.
 
-For $q^{app}$ we consider two cases: when the first list is empty or not. Also, since there is only one non-trivial leaf in the scheme with only one enviroment, so we know that the senior addend is reached at the recursive call. After we exclude the recursive call from costs part, we get the following linear approximations. 
-
-\[
-\begin{array}{lcl}
-d(q^{app}(\texttt{Nil}, \overline{b})) & = & \Theta(1) \\
-d(q^{app}(\texttt{Cons($\overline{h}$, $\overline{t}$)}, \overline{b})) & = & d(q^{app}(\overline{t}, \overline{b})) + \Theta(1) \\
+For $q^{app}$ we consider two cases: when the first list is empty or not. Also, since there is only one non-trivial leaf in the scheme with only one enviroment, so we know that the excluded maximum is reached at the recursive call. After we exclude the recursive call from costs part, we get the following linear approximations. 
+
+\[
+\begin{array}{lcl}
+d(q^{app}(\texttt{Nil}, \mathbf{b})) & = & \Theta(1) \\
+d(q^{app}(\texttt{Cons($\mathbf{h}$, $\mathbf{t}$)}, \mathbf{b})) & = & d(q^{app}(\mathbf{t}, \mathbf{b})) + \Theta(1) \\
 \\
-t(q^{app}(\texttt{Nil}, \overline{b})) & = & \Theta(1) \\
-t(q^{app}(\texttt{Cons($\overline{h}$, $\overline{t}$)}, \overline{b})) & = & t(q^{app}(\overline{t}, \overline{b})) + \Theta(1) \\
+t(q^{app}(\texttt{Nil}, \mathbf{b})) & = & \Theta(1) \\
+t(q^{app}(\texttt{Cons($\mathbf{h}$, $\mathbf{t}$)}, \mathbf{b})) & = & t(q^{app}(\mathbf{t}, \mathbf{b})) + \Theta(1) \\
 \end{array}
  \]
  
-In this case the interleaving does not add a significant penalty, because we have recursive call in the end and its cost is eliminated as the senior leaf. From these approximation it is clear that the complexity of both measures is linear on the length of the first argument.
-
-\[
-\begin{array}{lcl}
-d(q^{app}(\overline{a}, \overline{b})) & = & \Theta(len(\overline{a})) \\
-t(q^{app}(\overline{a}, \overline{b})) & = & \Theta(len(\overline{a})) \\
+In this case the interleaving does not add a significant penalty, because we have recursive call in the end and its cost is eliminated. From these approximation it is clear that the complexity of both measures is linear on the length of the first argument.
+
+\[
+\begin{array}{lcl}
+d(q^{app}(\mathbf{a}, \mathbf{b})) & = & \Theta(len(\mathbf{a})) \\
+t(q^{app}(\mathbf{a}, \mathbf{b})) & = & \Theta(len(\mathbf{a})) \\
 \end{array}
  \]
  
@@ -429,10 +391,10 @@
 \[
 \begin{array}{lcl}
 d(q^{rev}(\texttt{Nil})) & = & \Theta(1) \\
-d(q^{rev}(\texttt{Cons($\overline{h}$, $\overline{t}$)})) & = & d(q^{rev}(\overline{t})) + d(q^{app}(rev(\overline{t}), \texttt{Cons($\overline{h}$, Nil)})) + \Theta(1) \\
+d(q^{rev}(\texttt{Cons($\mathbf{h}$, $\mathbf{t}$)})) & = & d(q^{rev}(\overline{t})) + d(q^{app}(rev(\mathbf{t}), \texttt{Cons($\mathbf{h}$, Nil)})) + \Theta(1) \\
 \\
 t(q^{rev}(\texttt{Nil})) & = & \Theta(1) \\
-t(q^{rev}(\texttt{Cons($\overline{h}$, $\overline{t}$)})) & = & t(q^{rev}(\overline{t})) + t(q^{app}(rev(\overline{t}), \texttt{Cons($\overline{h}$, Nil)})) + \Theta(d(q^{rev}(\overline{t}))) \\
+t(q^{rev}(\texttt{Cons($\mathbf{h}$, $\mathbf{t}$)})) & = & t(q^{rev}(\overline{t})) + t(q^{app}(rev(\mathbf{t}), \texttt{Cons($\mathbf{h}$, Nil)})) + \Theta(d(q^{rev}(\mathbf{t}))) \\
 \end{array}
  \]
  
@@ -441,18 +403,18 @@
 \[
 \begin{array}{lcl}
 d(q^{rev}(\texttt{Nil})) & = & \Theta(1) \\
-d(q^{rev}(\texttt{Cons($\overline{h}$, $\overline{t}$)})) & = & d(q^{rev}(\overline{t})) + \Theta(len(\overline{t})) \\
+d(q^{rev}(\texttt{Cons($\mathbf{h}$, $\mathbf{t}$)})) & = & d(q^{rev}(\mathbf{t})) + \Theta(len(\mathbf{t})) \\
 \\
 t(q^{rev}(\texttt{Nil})) & = & \Theta(1) \\
-t(q^{rev}(\texttt{Cons($\overline{h}$, $\overline{t}$)})) & = & t(q^{rev}(\overline{t})) + \Theta(len(\overline{t}) + d(q^{rev}(\overline{t}))) \\
+t(q^{rev}(\texttt{Cons($\mathbf{h}$, $\mathbf{t}$)})) & = & t(q^{rev}(\mathbf{t})) + \Theta(len(\mathbf{t}) + d(q^{rev}(\mathbf{t}))) \\
 \end{array}
  \]
  
-These approximation are linear and easily solvable, but in this case the additional cost of interleaving search is not negligible and the resulting complexity is not linear on the length of the argument.\footnote{Unlike the complexity for the tail-recursive version of reverse relation which is linear.}
+These approximation are linear and easily solvable, but in this case the additional cost of interleaving search is not negligible and the resulting complexity is not the same as the $d$ mesure.\footnote{Unlike the tail-recursive version of reverse where both measures have linear complexity.}
  
  \[
 \begin{array}{lcl}
-d(q^{rev}(\overline{a})) & = & \Theta(len^2(a)) \\
-t(q^{rev}(\overline{a})) & = & \Theta(len^3(a)) \\
+d(q^{rev}(\mathbf{a})) & = & \Theta(len^2(\mathbf{a})) \\
+t(q^{rev}(\mathbf{a})) & = & \Theta(len^3(\mathbf{a})) \\
 \end{array}
  \]
