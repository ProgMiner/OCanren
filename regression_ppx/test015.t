--- conflicted
+++ resolved
@@ -1,41 +1,3 @@
-<<<<<<< HEAD
-  $ ./test015diseq.exe
-  rel, 1 answer {
-  hd1 = _.12
-  hd2 = _.14
-  tl2 = _.15
-  11: { 0: [|  11 =/= _.10 |] }
-  
-  11: { 0: [|  11 =/= boxed 0 <_.12, _.13> |] }
-  
-  13: { 0: [|  12 =/= _.14,  13 =/= _.15 |] }
-  
-   hd2 === 1
-  13: { 0: [|  12 =/= int<1>,  13 =/= _.15 |] }
-  
-   tl2 === []
-  13: { 0: [|  12 =/= int<1>,  13 =/= int<0> |] }
-  
-  47
-  13: { 0: [|  12 =/= int<1>,  13 =/= int<0> |] }
-  
-  }
-  fun _ ->
-    fresh x
-      ((Std.list Fun.id [!< x; !< x]) =/=
-         (Std.list Fun.id [!< (!! 1); !< (!! 2)])), 1 answer {
-  q=_.10;
-  }
-  fun q ->
-    fresh (x y) (trace_index "x" x) (trace_index "y" y) ((x % y) === q)
-      ((x % y) =/= (Std.list Fun.id [!! 1; x]))
-      (y === (Std.list Fun.id [!! 2])) success, 1 answer {
-  x = _.11
-  y = _.12
-  q=[_.11; 2];
-  }
-=======
-
   $ ./test015mutual.exe
   test015
 
@@ -112,5 +74,4 @@
         end
     end
   $ ./test015mutual.exe
-  test015
->>>>>>> 312a1f1f
+  test015