(* SPDX-License-Identifier: LGPL-2.1-or-later *)
(*
 * OCanren.
 * Copyright (C) 2015-2025
 * Dmitri Boulytchev, Dmitry Kosarev, Alexey Syomin, Evgeny Moiseenko
 * St.Petersburg State University, JetBrains Research
 *
 * This software is free software; you can redistribute it and/or
 * modify it under the terms of the GNU Library General Public
 * License version 2, as published by the Free Software Foundation.
 *
 * This software is distributed in the hope that it will be useful,
 * but WITHOUT ANY WARRANTY; without even the implied warranty of
 * MERCHANTABILITY or FITNESS FOR A PARTICULAR PURPOSE.
 *
 * See the GNU Library General Public License version 2 for more details
 * (enclosed in the file COPYING).
 *)

(* [Term] encapsulates unsafe operations on untyped OCaml's values extended with the logic variables *)

(* [t] type of untyped OCaml term *)
type t

(* [Var] logic variables and operations on them *)
module Var :
  sig

    type term = t
    type env = int
    type scope
    type anchor

    type t =
      { anchor        : anchor;
        env           : env;
        index         : int;
        mutable subst : term option;
        scope         : scope;
        constraints   : term list
      }

    val tabling_env : env

    val non_local_scope : scope
    val new_scope : unit -> scope

    val make : env:env -> scope:scope -> int -> t

    val reify : (term -> 'b) -> t -> int * 'b list

    val equal : t -> t -> bool
    val compare : t -> t -> int
    val hash : t -> int

<<<<<<< HEAD
    val describe : Format.formatter -> t -> unit
=======
    val is_wildcard : t -> bool

    val make_wc : env:env -> scope:scope -> t
>>>>>>> 312a1f1f
  end

module VarSet : Set.S with type elt = Var.t

module VarTbl : Hashtbl.S with type key = Var.t

module VarMap :
  sig

    include Map.S with type key = Var.t

    val iteri: (int -> key -> 'a -> unit) -> 'a t -> unit
  end

(* [Mu] recursive term binders *)
module Mu :
  sig

    type term = t
    type anchor

    type t = {
      anchor: anchor;
      var: Var.t;
      body: term;
    }

    val make : Var.t -> term -> t
  end

type value

val repr : 'a -> t

(* [unterm ~fvar ~fval ~fcon ~fmu x] matches term using
 * [fvar x] for variable [x], [fval tag x] for primitive [x],
 * [fcon tag size arg x] for constructor [x] of form "tag(arg_1, ..., arg_size)"
 * and [fmu x] for mu-binder [x]
 *)
val[@inline] unterm
  : fvar:(Var.t -> 'a)
 -> fval:(int -> value -> 'a)
 -> fcon:(int -> int -> (int -> t) -> 'a)
 -> fmu:(Mu.t -> 'a)
 -> t -> 'a

val show : t -> string
val pp : Format.formatter -> t -> unit

val equal   : t -> t -> bool
val compare : t -> t -> int
val hash    : t -> int

(* [map_head f x] maps top-level constructor arguments of OCaml's value extended with logic variables;
 *   leaves other forms of term unchanged
 *)
val map_head : (t -> t) -> t -> t

(* [unsafe_map ~fvar ~fval x] maps OCaml's value extended with logic variables and mu-binders;
 *   handles primitive types with the help of [fval] and logic variables with the help of [fvar];
 *   bound variables are skipped.
 *   It is unsafe to use for substitution due to possible variables capturing!
 * TODO(ProgMiner): rename into [map] after refactoring
 *)
val unsafe_map : fvar:(Var.t -> t) -> fval:(int -> value -> t) -> t -> t

(* [iter ~fvar ~fval x] iterates over OCaml's value extended with logic variables and mu-binders;
 *   handles primitive types with the help of [fval] and logic variables with the help of [fvar];
 *   bound variables are skipped
 *)
val iter : fvar:(Var.t -> unit) -> fval:(int -> value -> unit) -> t -> unit

(* [fold ~fvar ~fval ~init x] fold over OCaml's value extended with logic variables and mu-binders;
 *   handles primitive types with the help of [fval] and logic variables with the help of [fvar];
 *   bound variables are skipped
 *)
val fold : fvar:('a -> Var.t -> 'a) -> fval:('a -> int -> value -> 'a) -> init:'a -> t -> 'a

(* [Flat] module operates with flat terms without mu-binders *)
module Flat :
  sig

    val[@inline] unterm
      : fvar:(Var.t -> 'a)
     -> fval:(int -> value -> 'a)
     -> fcon:(int -> int -> (int -> t) -> 'a)
     -> t -> 'a

    val map : fvar:(Var.t -> t) -> fval:(int -> value -> t) -> t -> t
    val iter : fvar:(Var.t -> unit) -> fval:(int -> value -> unit) -> t -> unit
    val fold : fvar:('a -> Var.t -> 'a) -> fval:('a -> int -> value -> 'a) -> init:'a -> t -> 'a

    exception Different_shape of int * int
    type label = L | R

    (* [fold2 ~fvar ~fval ~fk ~init x y] folds two OCaml's value extended with logic variables simultaneously;
     *   handles primitive types with the help of [fval] and logic variables with the help of [fvar];
     *   if it finds logic variable in one term but regular value in another term in same place, it calls [fk];
     *   if two terms cannot be traversed simultaneously raises exception [Different_shape (tx, ty)],
     *   where [tx] and [ty] are Ocaml tags of disparate values
     *)
    val fold2
      : fvar:('a -> Var.t -> Var.t -> 'a)
     -> fval:('a -> int -> value -> value -> 'a)
     -> fk:('a -> label -> Var.t -> t -> 'a)
     -> init:'a -> t -> t -> 'a
  end<|MERGE_RESOLUTION|>--- conflicted
+++ resolved
@@ -53,13 +53,11 @@
     val compare : t -> t -> int
     val hash : t -> int
 
-<<<<<<< HEAD
     val describe : Format.formatter -> t -> unit
-=======
+
     val is_wildcard : t -> bool
 
     val make_wc : env:env -> scope:scope -> t
->>>>>>> 312a1f1f
   end
 
 module VarSet : Set.S with type elt = Var.t
