--- conflicted
+++ resolved
@@ -38,13 +38,9 @@
     implementation. *)
 val fresh : scope:Term.Var.scope -> t -> 'a
 
-<<<<<<< HEAD
-val check : t -> Term.Var.t -> bool
-=======
 val wc : scope:Term.Var.scope -> t -> 'a
 
-val check         : t -> Term.Var.t -> bool
->>>>>>> 312a1f1f
+val check : t -> Term.Var.t -> bool
 
 val check_exn : t -> Term.Var.t -> unit
 
@@ -53,16 +49,10 @@
                    -> fcon:(int -> int -> (int -> Term.t) -> 'b) -> fmu:(Term.Mu.t -> 'b)
                    -> 'a -> 'b
 
-<<<<<<< HEAD
 (* See [Term.Flat.unterm] *)
 val [@inline] unterm_flat : t -> fvar:(Term.Var.t -> 'b) -> fval:(int -> Term.value -> 'b)
                          -> fcon:(int -> int -> (int -> Term.t) -> 'b)
                          -> 'a -> 'b
-=======
-val is_wc        : t -> 'a -> bool
-
-val var           : t -> 'a -> Term.Var.t option
->>>>>>> 312a1f1f
 
 val freevars : t -> 'a -> Term.VarSet.t
 
